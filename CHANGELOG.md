# Changelog

## Bolt NEXT

### New features

* **Warning when task metadata has unknown keys** ([#1542](https://github.com/puppetlabs/bolt/pull/1542))

  Unexpected keys in task metadata may signal either a typo or a task that
  depends on features that aren't in this version of Bolt, so Bolt will now
  print a warning if it sees such keys.

* **`apply_prep` plan function ensures Puppet agent version** ([#1208](https://github.com/puppetlabs/bolt/issues/1208))

  The `apply_prep` plan function now attempts to install the specified version of the Puppet agent on a target 
  even when a version of the agent is already installed. If the specified version of the agent cannot be installed, 
  then `apply_prep` will error.

* **Add show_diff configuration option** ([#1433](https://github.com/puppetlabs/bolt/issue/1433))

  Users can now configure the `show_diff` [Puppet
  setting](https://puppet.com/docs/puppet/latest/configuration.html#showdiff) in their Bolt
  configuration file, which will be respected when applying Puppet code via Bolt.

* **Add `env_var` plugin** ([#1564](https://github.com/puppetlabs/bolt/issue/1564))

  Bolt now includes a plugin to look up data from an environment variable.

### Bug fixes

* **Require a message when using the prompt plugin** ([#1568](https://github.com/puppetlabs/bolt/issue/1568))

  The `prompt` plugin now requires a `message` option.

<<<<<<< HEAD
## Bolt 1.47.0
=======
- **Support `_description` parameter for `apply` blocks** ([#1537](https://github.com/puppetlabs/bolt/issues/1537))

  `apply` blocks in plans now support a `_description` parameter that gives the block a description that is displayed in plan output.

## Bolt 1.46.0
>>>>>>> c47be168

### Deprecations and removals

* **The install_agent plugin has been officially removed.** The `install_agent` plugin was
  deprecated in version 1.35 in favor of the `puppet_agent` plugin, and is now removed. The plugins
  have the exact same behavior.

* **Support for plan method `Target.new(<uri>, <options>)` will be dropped in Bolt 2.0.** Use 
  `Target.new(<config>)`, where `config` is a hash with the same structure used to define targets in 
  the inventory V2 file. See [the docs](https://puppet.com/docs/bolt/latest/writing_plans.html#creating-target-objects) 
  for more information and examples.

* **Support for `options` key in the hash parameter for `Target.new()` plan function will be dropped in Bolt 2.0.** Use 
  `Target.new(<config>)`, where `config` is a hash with the same structure used to define targets in 
  the inventory V2 file. See [the docs](https://puppet.com/docs/bolt/latest/writing_plans.html#creating-target-objects) 
  for more information and examples.

### New features

* **Remove empty strings and objects from results in human output** ([#1544](https://github.com/puppetlabs/bolt/issues/1544))

  Human formatted results no longer show empty strings or JSON objects. When a result only has an `_options` key, and the value
  is an empty string or whitespace, a message will be displayed saying the action completed successfully with no result.

### Bug fixes

* **SSH commands will run from the home directory of the run-as user, not the connected user** ([#1518](https://github.com/puppetlabs/bolt/pull/1518))

  Connecting via SSH and then switching users will now run as though it had
  connected as the new user in the first place, using that user's home
  directory as the working directory.

## Bolt 1.45.0

### Deprecations and removals

* **Support for the `bolt-inventory-pdb` command will be dropped in Bolt 2.0.** Users can use the [puppetdb inventory plugin](https://puppet.com/docs/bolt/latest/using_plugins.html#puppetdb) with a v2 inventory file to lookup targets from PuppetDB.

* **Support for the v1 inventory files will be dropped in Bolt 2.0.** Inventory files [can be migrated](https://puppet.com/docs/bolt/latest/migrating_inventory_files.html) automatically using the `bolt project migrate` command.

### New features

* **Packages for Fedora 31** ([#1373](https://github.com/puppetlabs/bolt/issues/1373))

  Bolt packages are now available for Fedora 31.

* **Node definitions are supported when applying manifest code** ([#1338](https://github.com/puppetlabs/bolt/issues/1338))

  Node definitions can now be used with `bolt apply` (but not yet with `apply()` blocks in plans). This makes it easier to reuse existing Puppet codebases with Bolt.

* **Support trusted external facts** ([#1431](https://github.com/puppetlabs/bolt/issues/1431))

  A new Bolt configuration option `trusted-external-command` configures the path to the executable
  on the Bolt controller to run to retrieve trusted external facts. If configured, trusted external
  facts are available when running Bolt. This feature is experimental in both Puppet and Bolt, and
  this API may change or be removed.

## Bolt 1.44.0

### New features

* **New `file::join` plan function** ([#837](https://github.com/puppetlabs/bolt/issues/837))

  The new plan function, `file::join`, allows you to join file paths using the separator `/`.

### Bug fixes

* **The ssh configuration option `key-data` was not compatible with the `future` flag** ([#1504](https://github.com/puppetlabs/bolt/issues/1504))

  Bolt no longer attempts to expand a `private-key` configuration `Hash` when `key-data` is being used in conjunction with the `future` setting.

## Bolt 1.43.0

### New features

* **Plan language objects available inside apply blocks** ([#1244](https://github.com/puppetlabs/bolt/issues/1244))

  Previously, plan language objects (Result, ApplyResult, ResultSet, and Target) were not available
  inside apply blocks as objects, only as flat data. They're now accessible as read-only objects,
  where functions that modify the object (such as `$target.set_var`) are not available but functions
  that read data (such as `$target.vars`) can be used.

* **`run_plan` plan function will specify a plan's `$targets` parameter using the second positional argument** ([#1446](https://github.com/puppetlabs/bolt/issues/1446))

  When running a plan with a `$targets` parameter with the `run_plan` plan function, the second positional argument can be used to specify the `$targets` parameter. If a plan has a `$nodes` parameter, the second positional argument will only specify the `$nodes` parameter.

* **Add `script-dir` option for specifying predictable subpath to the tmpdir**

  When uploading files to remote targets, Bolt uploads them to a tmpdir which includes a randomized directory name. The `script-dir` option sets a predictable subdirectory for `tmpdir` where files will be uploaded.

* **Bundled content updated to use `$targets` parameter** ([#1376](https://github.com/puppetlabs/bolt/issues/1376))

  Plans that are part of the `canary`, `puppetdb_fact`, and `aggregate` modules have been updated to use a `$targets` parameter instead of `$nodes`. The `aggregate::nodes` plan still uses a `$nodes` parameter, but the module now includes a `aggregate::targets` plan that uses a `$targets` parameter.

* **Add `sudo-executable` transport configuration option** ([#1200](https://github.com/puppetlabs/bolt/issues/1200))

  When using `run-as`, the `sudo-executable` transport configuration option can be used to specify an executable to use to run as another user. This option can be set in a `local` or `ssh` config map or with the `--sudo-executable` flag on the CLI. This feature is experimental.

## Bolt 1.42.0

### New features

* **CLI help text updated to be more consistent with other Puppet tools** ([#1441](https://github.com/puppetlabs/bolt/issues/1441))

  Bolt's help text has been reformatted to be more consistent with the formatting in other Puppet tools.

* **Packages for Debian 10** ([#1444](https://github.com/puppetlabs/bolt/issues/1444))

  Bolt packages are now available for Debian 10.

* **SSH transport sets `sudo-password` to the same value as `password` by default** ([#1425](https://github.com/puppetlabs/bolt/issues/1425))

  If `sudo-password` is not set when using `run-as`, Bolt will set the value of `sudo-password` to match the value of `password`. This behavior is gated on the future config option, and will be available by default in Bolt 2.0.
  
### Bug fixes

* **Default PuppetDB config lookup used hardcoded path in Windows** ([#1427](https://github.com/puppetlabs/bolt/pull/1427))

  Bolt will now lookup the default PuppetDB config at `%COMMON_APPDATA%\PuppetLabs\client-tools\puppetdb.conf` instead of the hardcoded path `C:\ProgramData\PuppetLabs\client-tools\puppetdb.conf`.

* **Bolt could not find plans in subdirectories of `plans` directory** ([#1473](https://github.com/puppetlabs/bolt/pull/1473))

  Bolt now searches for subdir paths, under the `plans` directory, for plan names when determining if the plan is a Puppet or YAML plan.

## Bolt 1.41.0

### New features

* **Added `target_mapping` field in `terraform` and `aws_inventory` inventory plugins** ([#1404](https://github.com/puppetlabs/bolt/issues/1404))

  The `terraform` and `aws_inventory` inventory plugins have a new `target_mapping` field which accepts a hash of target configuration options and the lookup values to populate them with.

* **Ruby helper library for inventory plugins** ([#1404](https://github.com/puppetlabs/bolt/issues/1404))

    A new library has been added to help write inventory plugins in Ruby:

    * https://github.com/puppetlabs/puppetlabs-ruby_plugin_helper

    Use this library to map lookup values to a target's configuration options in a `resolve_references` task.
    
## Bolt 1.40.0

### New features

* **`bolt plan show` displays plan and parameter descriptions** ([#1442](https://github.com/puppetlabs/bolt/pull/1442))

  `bolt plan show` now uses Puppet Strings to parse plan documentation and show plan and parameter descriptions as well as parameter defaults.

* **New `remove_from_group` plan function** ([#1418](https://github.com/puppetlabs/bolt/issues/1418))

  The new plan function, `remove_from_group`, allows you to remove a target from an inventory group during plan execution.

* **Added `target_mapping` field in `puppetdb` inventory plugin** ([#1408](https://github.com/puppetlabs/bolt/pull/1408))

  The `puppetdb` inventory plugin has a new `target_mapping` field which accepts a hash of target configuration options and the facts to populate them with.

## Bolt 1.39.0

### New features

* **Task metadata can now specify parameter defaults** ([#1394](https://github.com/puppetlabs/bolt/pull/1394))

  Parameter defaults can be set in the task metadata file and will be used if no value is supplied for the parameter.

### Bug fixes

* **`bolt inventory show --detail` did not display all target aliases** ([#1379](https://github.com/puppetlabs/bolt/issues/1379))

  Bolt now displays aliases from all groups, where a target is a member, in the output for `bolt inventory show --detail`. Previously, only the rightmost alias appeared in the output.

* **Plugins did not ignore command line flags** ([#1382](https://github.com/puppetlabs/bolt/issues/1382))

  When running plugins locally to populate config or inventory information, command line flags such as `--run-as` will no longer be applied to the local transport.

* **Optional plan parameters referenced in `apply` blocks issued warning** ([#1288](https://github.com/puppetlabs/bolt/issues/1288))

    Previously, plan parameters that were explicitly set to `undef` (optional parameters) and were referenced in an `apply` block resulted in a warning message when applying Puppet code. The warning is no longer issued when optional parameters are referenced.

## Bolt 1.38.0

### New features

* **Addition of a YAML plugin** ([#1358](https://github.com/puppetlabs/bolt/issues/1358))

  Bolt now includes a plugin to look up data from a YAML file which allows multiple YAML files to be composed into a single Bolt inventory file. This is useful to breakup a large monolithic inventory file or to load user specific data, like credentials, from outside the project directory.

* **Pass value of `--targets` or `--nodes` to `TargetSpec $target` plan parameter** ([#1175](https://github.com/puppetlabs/bolt/issues/1175))

  Bolt now passes the value of `--targets` or `--nodes` to plans with a `TargetSpec $targets` parameter.

* **Support `_run_as` parameter for puppet_library hook** ([#1191](https://github.com/puppetlabs/bolt/issues/1191))

  Bolt now accepts the `_run_as` metaparameter for puppet_library hooks. `_run_as` specifies which user the library install task will be executed as.

* **Added `--password-prompt` and `--sudo-password-prompt` to CLI flags** ([#1269](https://github.com/puppetlabs/bolt/issues/1269))

  Two new flags have been added to support users who would like to set a `password` or `sudo-password` from a prompt without using a plugin. A deprecation message will appear when a value is not supplied for `--password` or `--sudo-password`.

* **Subcommand `project migrate` new to the CLI** ([#1377](https://github.com/puppetlabs/bolt/issues/1377))

  The CLI now provides the subcommand `project migrate` which migrates Bolt projects to the latest version. When migrating a project the [inventory file](https://puppet.com/docs/bolt/latest/inventory_file.html) will be changed from `v1` to `v2`. Changes are made in place and will not preserve comments or formatting.

* **Plugin support in `bolt.yml`** ([#1381](https://github.com/puppetlabs/bolt/pull/1381))

  Plugin configuration can now be set by looking up data from other plugins. For example, the password for one plugin can be queried from another plugin.


### Bug fixes

* **Bolt issued an error for unset environment variables with `system::env`** ([#1414](https://github.com/puppetlabs/bolt/issues/1414))

  The `system::env` function no longer errors when the environment variable is unset.

* **Results from `file::exists` and `file::readable` errored** ([#1415](https://github.com/puppetlabs/bolt/pull/1415))

  The `file::exists` and `file::readable` functions no longer error when the file path is specified relative to a module and the file doesn't exist.

## Bolt 1.37.0

### New features

* **New `resolve_references` plan function** ([#1365](https://github.com/puppetlabs/bolt/issues/1365))

  The new plan function, `resolve_references`, accepts a hash of structured data and returns a hash of structured data with all plugin references resolved.

### Bug fixes

* **Allow optional `--password` and `--sudo-password` parameters** ([#1269](https://github.com/puppetlabs/bolt/issues/1269))

  Optional parameters for `--password` and `--sudo-password` were prematurely removed. The previous behavior of prompting for a password when an argument is not specified for `--password` or `--sudo-password` has been added back. Arguments will be required in a future version.

## Bolt 1.36.0

### Deprecation

* **Change arguments for `--password` and `--sudo-password` from optional to required** ([#1269](https://github.com/puppetlabs/bolt/issues/1269))

  The `--password` and `--sudo-password` options now require a password as an argument. Previously, if the password was omitted the user would be prompted to enter one. To continue to be prompted for a password, use the `prompt` plugin.

* **Favor `--targets` over `--nodes`** ([#1375](https://github.com/puppetlabs/bolt/issues/1375))

  The `--nodes` command line option has been deprecated in favor of `--targets`. When using `--nodes`, a deprecation warning will be displayed.

### New features

* **Add `--detail` option for `inventory show` command** ([#1200](https://github.com/puppetlabs/bolt/issues/1200))

  The `inventory show` command now supports a `--detail` option to show resolved configuration for specified targets.

* **`prompt` messages print to `stderr`** ([#1269](https://github.com/puppetlabs/bolt/issues/1269))

  The `prompt` plugin now prints messages to `stderr` instead of `stdout`.

* **Subcommand `project init` new to the CLI** ([#1285](https://github.com/puppetlabs/bolt/issues/1285))

  The CLI now provides the subcommand `project init` which creates a new file `bolt.yaml` in the current working directory, making the directory a [Bolt project directory](https://puppet.com/docs/bolt/latest/bolt_project_directories.html#local-project-directory).

* **Bolt issues a warning when inventory overrides a CLI option** ([#1341](https://github.com/puppetlabs/bolt/issues/1341))

  Bolt issues a warning when an option is set both on the CLI and in the inventory, whether the inventory loads from a file or from the `bolt_inventory` environment variable.
  
### Bug fixes

* **Some configured paths were relative to Boltdir and some were relative to the current working directory** ([#1162](https://github.com/puppetlabs/bolt/issues/1162))

  This fix standardizes all configured paths, including the modulepath, to be relative to the Boltdir. It only applies to file-based configs, not command line flags which expand relative to the current working directory. It is gated on the future config option, and will be available by default in Bolt 2.0.

## 1.35.0

### Deprecation

* **Replace `install_agent` plugin with `puppet_agent` module** ([#1294](https://github.com/puppetlabs/bolt/issues/1294))

  The `puppetlabs-puppet_agent` module now provides the same functionality as the `install_agent` plugin did previously. The `install_agent` plugin has been removed and the `puppet_agent` module is now the default plugin for the `puppet_library` hook. If you do not use the bundled `puppet_agent` module you will need to update to version `2.2.1` of the module. If you reference the `install_agent` plugin you will need to now reference `puppet_agent` instead.

### New features

* **Support `limit` option for `do_until` function** ([#1270](https://github.com/puppetlabs/bolt/issues/1270))

  The `do_until` function now supports a `limit` option that prevents it from iterating infinitely.

* **Improve parameter passing for module plugins** ([#1322](https://github.com/puppetlabs/bolt/issues/1322))

  In the absence of a `config` section in `bolt_plugin.json`, Bolt will validate any configuration options in `bolt.yaml` against the schema for each task of the plugin’s hook. Bolt passes the values to the task at runtime and merges them with options set in `inventory.yaml`.

## 1.34.0

### New features

* **Harmonize JSON and Puppet language `Result` Objects** ([#1245](https://github.com/puppetlabs/bolt/issues/1245))

  Previously the JSON representation of a `Result` object showed different keys than were available when working with the object in a plan. This feature makes the same keys available in both the JSON representation and the Puppet object. It is only available when the `future` flag is set to `true` in the [bolt configuration file](https://puppet.com/docs/bolt/latest/bolt_configuration_options.html#global-configuration-options).

* **The `add_facts` plan function returns a `Target` object** ([#1211](https://github.com/puppetlabs/bolt/issues/1211))

  The `add_facts` function now returns a `Target` object to match the `set_*` plan functions for consistency and to allow chaining. This feature is only available when the `future` flag is set to `true` in the [bolt configuration file](https://puppet.com/docs/bolt/latest/bolt_configuration_options.html#global-configuration-options).


### Bug fixes

* **Failed to log transport type when making a connection** ([#1307](https://github.com/puppetlabs/bolt/issues/1307))

  When making a connection to a target node, Bolt now logs the transport type (for example, WinRM or SSH) at debug level.

* **Error when calling `puppet_library` hook of external plugin** ([#1321](https://github.com/puppetlabs/bolt/pull/1321))

  Bolt no longer errors when calling the `puppet_library` hook of a module-based plugin.

* **`apply_prep` failed when `plugin_hooks` key was not set using inventory version 2** ([#1303](https://github.com/puppetlabs/bolt/pull/1303))

  When the `plugin_hooks` key was not set for a target/group in inventory version 2, the `apply_prep` function would not work. Bolt now uses the default `plugin_hooks` and honors `plugin_hooks` from Bolt config when using inventory version 2.

* **Unhelpful error message when parsing malformed `yaml` files** ([#1296](https://github.com/puppetlabs/bolt/issues/1296))

  When parsing a malformed `yaml` file, Bolt now gives an error message containing the path to the file and the line and column in the file where the error originated.

* **`run_task` function didn't respect `_noop` option** ([#1207](https://github.com/puppetlabs/bolt/issues/1207))

  When calling the `run_task` function from a plan with the `_noop` metaparameter, `_noop` is now passed to the task.

## 1.33.0

### Bug fixes

* **Bolt failed to load `azure_inventory` plugin** ([#1301](https://github.com/puppetlabs/bolt/pull/1301))

  Bolt now looks in the default modulepath when loading plugins, so it can successfully load the Azure inventory plugin.

### New features

* **When referring to `Target`s in log or output, use their `safe_name`** ([#1243](https://github.com/puppetlabs/bolt/issues/1243))

  When using inventory version 2, a `Target`'s `safe_name` is the `uri` minus the password (unless the `Target` has an explicitly defined `name`, in which case `safe_name` is the value of `name`). For inventory version 1, `safe_name` is the value of `host`.

* **The `ResultSet` type is now indexable** ([#1178](https://github.com/puppetlabs/bolt/issues/1178))

  When working with `ResultSet` types in plans, use the bracket `[]` operator to get `Results` by index.

* **Log file transfer details at debug level** ([#1256](https://github.com/puppetlabs/bolt/issues/1256))

  When Bolt transfers a file, it logs hostname and filepath details at the debug level. Previously Bolt did not log this information.

## 1.32.0

### Bug fixes

* **The plan function `apply` incorrectly returned successful if the report was unparseable** ([#1241](https://github.com/puppetlabs/bolt/issues/1241))

  Unexpected results for the result of an `apply` are now treated as errors.

* **`interpreters` with spaces fail with the WinRM transport** ([#1158](https://github.com/puppetlabs/bolt/issues/1158))

  The `interpreters` setting on the WinRM transport now supports spaces in the path to an interpreter.

* **Resource Types were not registered while running plans** ([#1140](https://github.com/puppetlabs/bolt/issues/1140))

  Running `puppetfile generate-types` will now generate all built-in types and types on the modulepath, and make those resource types available for plan execution.

### New features

* **Azure inventory plugin** ([#1148](https://github.com/puppetlabs/bolt/issues/1148))

  A new [module based plugin](https://github.com/puppetlabs/puppetlabs-azure_inventory) allows the discovery of Bolt targets from Azure VMs.

* **Clear API for `Target`** ([#1125](https://github.com/puppetlabs/bolt/issues/1125))

  An updated `Target` API for creating and configuring Bolt `Targets` during plan execution with inventory version 2 is now available.

* **New stub for `out::message` available for `BoltSpec::Plans`** ([#1217](https://github.com/puppetlabs/bolt/pull/1217))

  Users can now use `BoltSpec::Plans` to test plans that contain calls to `out::message`.

* **New sub command `bolt group show`** ([#537](https://github.com/puppetlabs/bolt/issues/537))

  The CLI now provides a new command `bolt group show` that will list all of the groups in the inventory file.

## 1.31.1

### Bug fixes

* **Spurious plan failures and warnings on startup**

  Eliminated a race condition with the analytics client that could cause Bolt operations to fail or extraneous warnings to appear during startup.

## 1.31.0

### Deprecations and removals

* **WARNING**: Changes to `aws::ec2`, `pkcs7`, and `task` plugins.

  To improve consistency of plugin behavior, there are three changes to plugins. The `aws::ec2` plugin is now named `aws_inventory`. The `pkcs7` plugin now expects a field called `encrypted_value` rather than `encrypted-value`. The task plugin now expects tasks to return both Target lists and config data under the `value` key instead of the `targets` or `values` keys.

### Bug fixes

* **Tried to read `cacert` file when using WinRM without SSL** ([#1164](https://github.com/puppetlabs/bolt/issues/1164))

  When using the WinRM transport without SSL, Bolt no longer tries to read the `cacert` file. This avoids confusing errors when `cacert` is not readable.

* **Some configuration options would not support file path expansion** ([#1174](https://github.com/puppetlabs/bolt/issues/1174))

  The `token-file` and `cacert` file paths for the PCP transport, and the `cacert` file path for the WinRM transport all now support file expansion.


### New features

* **Plugins can ship with modules** \(1.31.0\)

  Modules can now include Bolt plugins by adding a `bolt_plugin.json` file at the top level. Users can configure these task-based plugins in `bolt.yaml`. \([\#1133](https://github.com/puppetlabs/bolt/issues/1133)\)


## 1.30.1

### Deprecations and removals

* **WARNING**: Starting with this release the puppetlabs apt repo for trusty (Ubuntu 1404) no longer contains new puppet-bolt packages.

### Bug fixes

* **`apply` blocks would ignore the `_run_as` argument passed to
their containing plan** ([#1167](https://github.com/puppetlabs/bolt/issues/1167))

  Apply blocks in sub-plans now honor the parent plan's `_run_as` argument.

* **Task parameters with `type` in the name were filtered out in PowerShell version 2.x or earlier** ([#1205](https://github.com/puppetlabs/bolt/issues/1205))

  PowerShell tasks executed on targets with PowerShell version 2.x or earlier can now use task parameters with the string `type` in the name \(though a parameter simply named `type` is still incompatible\). PowerShell version 3.x or higher does not have this limitation.

## 1.30.0

### Deprecations and removals

* **WARNING**: Ubuntu 14.04 support will be dropped in the near future. Users can install Bolt from the Ubuntu 16.04 package.

### New features

* **Allow users to configure `apply_prep` plan function** ([#1123](https://github.com/puppetlabs/bolt/issues/1123))

  Users can now configure how the Puppet agent gets installed when a plan calls the `apply_prep` function. Users can configure two plugins:

  * `install_agent`, which maintains previous `apply_prep` behavior and is the default
  * `task`, which allows users to either use the `puppet_agent::install` task with non-default parameters, or use their own task.

* **Add CHANGELOG.md** ([#1138](https://github.com/puppetlabs/bolt/issues/1138))

  Bolt now tracks release notes about new features, bug fixes, and deprecation warnings in a `CHANGELOG.md` file in the root of the repo. This file is updated per pull request. As the CHANGELOG file, I'd argue it's the best file in the whole repo.

### Bug fixes

* **`task show` and `plan show` modulepaths used incorrect file path separator** ([#1183](https://github.com/puppetlabs/bolt/issues/1183))

  The modulepath displayed by `bolt task show` and `bolt plan show` now uses an OS-correct file path separator.

* **bolt-inventory-pdb was not installed on path** ([#1172](https://github.com/puppetlabs/bolt/issues/1172))

  During Bolt installation, the `bolt-inventory-pdb` tool is now installed on the user's path.

* **Task helpers did not print errors** ([puppetlabs/puppetlabs-ruby_task_helper#5](https://github.com/puppetlabs/puppetlabs-ruby_task_helper/pull/5) and [puppetlabs/puppetlabs-python_task_helper#](https://github.com/puppetlabs/puppetlabs-python_task_helper/pull/8))

  The Ruby task helper and Python task helper now wrap error results in `{ _error: < error >}` and correctly display errors.

## 1.29.1

### Bug fixes

* **Tasks with input method `stdin` hung with the `--tty` option** ([#1129](https://github.com/puppetlabs/bolt/issues/1129))

  Tasks no longer hang over the SSH transport when the input method is `stdin`, the `--tty` option is set, and the `--run-as` option is unset.

* **Docker transport was incompatible with the Windows Bolt controller** ([#1060](https://github.com/puppetlabs/bolt/issues/1060))

  When running on Windows, the Docker transport can now execute actions on Linux containers.

## 1.29.0

### New features

* **Remote state files for Terraform inventory plugin**

  The Terraform plugin for inventory configuration now supports both local and remote state files. ([BOLT-1469](https://tickets.puppet.com/browse/BOLT-1469))

* **Reorganized command reference documentation**

  The command reference documentation now shows a list of options available for each command, instead of having separate sections for commands and options. ([BOLT-1422](https://tickets.puppet.com/browse/BOLT-1422))

### Bug fixes

* **Using `--sudo-password` without `--run-as` raised a warning**

  CLI commands that contain `--sudo-password` but not `--run-as` now run as expected without any warnings. ([BOLT-1514](https://tickets.puppet.com/browse/BOLT-1514))

## 1.28.0

### New features

* **YAML plans automatically call apply_prep before executing a resources step**

  Bolt automatically calls `apply_prep` on all target nodes before running any resources step in a YAML plan. ([BOLT-1451](https://tickets.puppet.com/browse/BOLT-1451))

* **Bolt images are published to Docker Hub**

  We now publish Bolt container images to the [Puppet Docker Hub](https://hub.docker.com/r/puppet/puppet-bolt) when releasing new versions. ([BOLT-1407](https://tickets.puppet.com/browse/BOLT-1407))

* **AWS plugin has a new location for configuring information**

  You now configure the AWS plugin in the configuration file's `plugin` section instead of its `aws` section. ([BOLT-1501](https://tickets.puppet.com/browse/BOLT-1501))

* **Use Vault KV secrets engine to populate inventory fields**

  You can now populate inventory configuration fields (such as passwords) by looking up secrets from a Vault KV engine. ([BOLT-1424](https://tickets.puppet.com/browse/BOLT-1424))

* **Users are alerted to analytics policies**

  When Bolt first runs, it warns users about collecting and sending analytics and gives instructions for turning analytics collection off. ([BOLT-1487](https://tickets.puppet.com/browse/BOLT-1487))

* **Improved documentation for converting plans from YAML to the Puppet language**

  Bolt documentation explains what structures within a YAML plan can't fully convert into a Puppet language plan. ([BOLT-1286](https://tickets.puppet.com/browse/BOLT-1286))

### Bug fixes

* **Bolt actions hung over SSH when `ProxyCommand` is set in OpenSSH config**

  A new `disconnect-timeout` configuration option for the SSH transport ensures that SSH connections are terminated. ([BOLT-1423](https://tickets.puppet.com/browse/BOLT-1423))

## 1.27.1

### Bug fixes

* **Calling `get_targets` in manifest blocks with inventory version 2 caused an exception**

  `get_targets` now returns a new `Target` object within a manifest block with inventory version 2. When you pass the argument `all` with inventory v2, `get_targets` always returns an empty array. ([BOLT-1492](https://tickets.puppet.com/browse/BOLT-1492))

* **Bolt ignored script arguments that contain "="**

  Bolt now properly recognizes script arguments that contain "=". For example, `bolt script run myscript.sh foo a=b c=d -n mynode` recognizes and uses all three arguments. ([BOLT-1412](https://tickets.puppet.com/browse/BOLT-1412))

## 1.27.0

### New features

* **Use WinRM with Kerberos**

  You can now use Kerberos to authenticate WinRM connections from a Linux host node. This feature is experimental. ([BOLT-126](https://tickets.puppet.com/browse/BOLT-126))

* **New analytics about Boltdir usage**

  Bolt now reports analytics about whether it is using a Boltdir in the default location, a Boltdir in a user-specified location, or a bare `bolt.yaml` without a Boltdir. ([BOLT-1315](https://tickets.puppet.com/browse/BOLT-1315))

* **AWS inventory discovery integration**

  You can now dynamically load AWS EC2 instances as Bolt targets in the inventory. ([BOLT-1328](https://tickets.puppet.com/browse/BOLT-1328))

* **New analytics for inventory plugins**

  Bolt now sends an analytics event when it uses the built-in inventory plugins. ([BOLT-1410](https://tickets.puppet.com/browse/BOLT-1410))

### Bug fixes

* **Bolt debug output showed task and script arguments as Ruby hashes, not JSON**

  Bolt debug output now prints task and script arguments as JSON instead of Ruby hashes. ([BOLT-1456](https://tickets.puppet.com/browse/BOLT-1456))

* **`out::message` didn't print when `format=json`**

  The `out::message` standard plan function now prints messages as expected even when it is configured to use JSON. ([BOLT-1455](https://tickets.puppet.com/browse/BOLT-1455))

## 1.26.0

### New features

* **Options for PCP transport now configurable in `bolt.yaml`**

  The `job-poll-timeout` and `job-poll-interview` options for the PCP transport are now configurable in `bolt.yaml`. ([BOLT-1425](https://tickets.puppet.com/browse/BOLT-1425))

* **Task plugin improvements**

  The `task` plugin now enables you to run a task to discover targets or look up configuration information in the version 2 inventory file. ([BOLT-1408](https://tickets.puppet.com/browse/BOLT-1408))

* **Ability to see nodes in an inventory group**

  You can now see what nodes a Bolt command acts on using the `bolt inventory show` subcommand. Pass a targeting option, such as `-n node1,node2`, `-n groupname`, `-q query`, `--rerun`, and other targeting options to specify which nodes to list. ([BOLT-1398](https://tickets.puppet.com/browse/BOLT-1398))

* **Support for an apply step**

  YAML plans now support applying Puppet resources with a `resources` step. ([BOLT-1222](https://tickets.puppet.com/browse/BOLT-1222))

### Bug fixes

* **Modulepath now handles folder names in uppercase characters on Windows**

  Bolt now prints a warning stating that it is case sensitive when the specified path is not found but another path is found with different capitalization. For example, if the actual path is `C:\User\Administrator\modules` but the user specifies `C:\user\administrator\modules`, a warning states that the specified path was not used and that the correct path is `C:\User\Administrator\modules`. ([BOLT-1318](https://tickets.puppet.com/browse/BOLT-1318))

## 1.25.0

### Bug fixes

* **`out::message` didn't work inside `without_default_logging`**

  The `out::message` standard library plan function now works within a `without_default_logging` block. ([BOLT-1406](https://tickets.puppet.com/browse/BOLT-1406))

* **Task action stub parameter method incorrectly merged options and arguments**

  When a task action stub expectation fails, the expected parameters are now properly displayed. ([BOLT-1399](https://tickets.puppet.com/browse/BOLT-1399))

### Deprecations and removals

* **lookups removed from target_lookups**

  We have deprecated the target-lookups key in the experimental inventory file v2. To address this change, migrate any target-lookups entries to targets and move the plugin key in each entry to _plugin.

## 1.24.0

### New features

* **Help text only lists options for a given command**

  Help text now only shows options for the specified subcommand and action. Previously, all options were displayed in the help text, even if those options did not apply to the specified subcommand and action. ([BOLT-1342](https://tickets.puppet.com/browse/BOLT-1342))

* **Packages for Fedora 30**

  Bolt packages are now available for Fedora 30. ([BOLT-1302](https://tickets.puppet.com/browse/BOLT-1302))

* **Adds support for embedding eyaml data in the inventory**

  This change adds a hiera-eyaml compatible pkcs7 plugin and support for embedding eyaml data in the inventory. ([BOLT-1270](https://tickets.puppet.com/browse/BOLT-1270))

* **Allow `$nodes` as positional arg for `run_plan`**

  This change allows the `run_plan` function to be invoked with `$nodes` as the second positional argument, so that it can be used the same way `run_task` is used. ([BOLT-1197](https://tickets.puppet.com/browse/BOLT-1197))

## 1.23.0

### New features

* **`catch_errors` function**

  The new plan function, `catch_errors`, accepts a list of types of errors to catch and a block of code to run where, if it errors, the plan continues executing. ([BOLT-1316](https://tickets.puppet.com/browse/BOLT-1316))

* **Forge `baseurl` setting in `puppetfile` config**

  The `puppetfile` config section now supports a Forge subsection that you can use to set an alternate Forge location from which to download modules. ([BOLT-1376](https://tickets.puppet.com/browse/BOLT-1376))

### Bug fixes

* **The `wait_until_available` function returned incorrect results using orchestrator**

  When using the PCP transport, the plan function `wait_until_available` now returns error results only for targets that can't be reached. ([BOLT-1382](https://tickets.puppet.com/browse/BOLT-1382))

* **PowerShell tasks on localhost didn't use correct default `PS_ARGS`**

  PowerShell scripts and tasks run over the local transport on Windows hosts no longer load profiles and are run with the `Bypass` execution policy to maintain parity with the WinRM transport. ([BOLT-1358](https://tickets.puppet.com/browse/BOLT-1358))

## 1.22.0

### New features

* **Proxy configuration**

  You can now specify an HTTP proxy for `bolt puppetfile install` in `bolt.yaml`, for example:
  ```
  puppetfile:
    proxy: https://proxy.example.com
  ```

* **Support for version 4 Terraform state files**

  Target-lookups using the Terraform plugin are now compatible with the version 4 Terraform state files generated by Terraform version 0.12.x. ([BOLT-1341](https://tickets.puppet.com/browse/BOLT-1341))

* **Prompt for sensitive data from inventory v2**

  A new `prompt` plugin in inventory v2 allows setting configuration values via a prompt. ([BOLT-1269](https://tickets.puppet.com/browse/BOLT-1269))

## 1.21.0

### New features

* **Set custom exec commands for Docker transport**

  New configuration options, `shell-command` and `tty`, for the Docker transport allow setting custom Docker exec commands.

* **Check existence and readability of files**

  New functions, `file::exists` and `file::readable`, test whether a given file exists and is readable, respectively. ([BOLT-1338](https://tickets.puppet.com/browse/BOLT-1338))

* **Output a message**

  The new `out::message` function can be used to print a message to the user during a plan. ([BOLT-1325](https://tickets.puppet.com/browse/BOLT-1325))

* **Return a filtered ResultSet with a ResultSet**

  A new `filter_set` function in the `ResultSet` data type filters a `ResultSet` with a lambda to return a `ResultSet` object. ([BOLT-1337](https://tickets.puppet.com/browse/BOLT-1337))

* **Improved error handling for unreadable private keys**

  A more specific warning is now surfaced when an SSH private key can't be read from Bolt configuration. ([BOLT-1297](https://tickets.puppet.com/browse/BOLT-1297))

* **Look up PuppetDB facts in inventory v2**

  The PuppetDB plugin can now be used to look up configuration values from PuppetDB facts for the `name`, `uri`, and `config` inventory options for each target. ([BOLT-1264](https://tickets.puppet.com/browse/BOLT-1264))

### Deprecations and removals

* **Configuration location ~/.puppetlab/bolt.yaml**

  When the Boltdir was added as the local default configuration directory, the previous directory, `~/.puppetlab/bolt.yaml`, was deprecated in favor of `~/.puppetlabs/bolt/bolt.yaml`. For more information on the current default directory for configfile, inventoryfile and modules, see Configuring Bolt. ([BOLT-503](https://tickets.puppet.com/browse/BOLT-503))

## 1.20.0

### New features

* **Terraform plugin in inventory v2**

  A new plugin in inventory v2 loads Terraform state and map resource properties to target parameters. This plugin enables using a Terraform project to dynamically determine the targets to use when running Bolt. ([BOLT-1265](https://tickets.puppet.com/browse/BOLT-1265))

* **Type info available in plans**

  A new `to_data` method is available for plan result objects that provides a hash representation of the object. ([BOLT-1223](https://tickets.puppet.com/browse/BOLT-1223))

* **Improved logging for apply**

  The Bolt `apply` command and the `apply` function from plans now show log messages for changes and failures that happened while applying Puppet code. ([BOLT-901](https://tickets.puppet.com/browse/BOLT-901))

### Bug fixes

* **Inventory was loaded for commands that didn't use it**

  Inventory was loaded even for commands that don't use targets, such as `bolt task show`. An error in the inventory could subsequently cause the command to fail. ([BOLT-1268](https://tickets.puppet.com/browse/BOLT-1268))

* **YAML plan converter wrapped single-line evaluation steps**

  The `bolt plan convert` command wrapped single-line evaluation steps in a `with` statement unnecessarily. ([BOLT-1299](https://tickets.puppet.com/browse/BOLT-1299))

## 1.19.0

### New features

* **Convert YAML plans to Puppet plans**

  You can now convert YAML plans to Puppet plans with the `bolt plan convert` command. ([BOLT-1195](https://tickets.puppet.com/browse/BOLT-1195))

* **Improved error handling for missing commands**

  A clear error message is now shown when no object is specified on the command line, for example `bolt command run --nodes <NODE_NAME>`. ([BOLT-1243](https://tickets.puppet.com/browse/BOLT-1243))

## 1.18.0

### New features

* **Inventory file version 2**

  An updated version of the inventory file, version 2, is now available for experimentation and testing. In addition to several syntax changes, this version enables setting a human readable name for nodes and dynamically populating groups from PuppetDB queries. This version of the inventory file is still in development and might experience breaking changes in future releases. ([BOLT-1232](https://tickets.puppet.com/browse/BOLT-1232))

* **YAML plan validation**

  YAML plan validation now alerts on syntax errors before plan execution. ([BOLT-1194](https://tickets.puppet.com/browse/BOLT-1194))

### Bug fixes

* **File upload stalled with local transport using run-as**

  The `bolt file upload` command stalled when using local the local transport if the destination file existed. ([BOLT-1262](https://tickets.puppet.com/browse/BOLT-1262))

* **Rerun file wasn't generated without an existing project directory**

  If no Bolt project directory existed, a `.rerun.json` file wasn't created, preventing you from rerunning failed commands. Bolt now creates a default project directory when one doesn't exist so it can generate `.rerun.json` files as expected. ([BOLT-1263](https://tickets.puppet.com/browse/BOLT-1263))

## 1.17.0

### New features

* **Rerun failed commands**

  Bolt now stores information about the last failed run in a `.rerun.json` file in the Bolt project directory. You can use this record to target nodes for the next run using `--retry failure` instead of `--nodes`.

  For repositories that contain a Bolt project directory, add `$boltdir/.last_failure.json` to `.gitignore` files.

  Stored information may include passwords, so if you save passwords in URIs, set `save-failures: false` in your Bolt config file to avoid writing passwords to the `.rerun.json` file. ([BOLT-843](https://tickets.puppet.com/browse/BOLT-843))

### Bug fixes

* **SELinux management didn't work on localhost**

  Bolt now ships with components similar to the Puppet agent to avoid discrepancies between using a puppet-agent to apply Puppet code locally versus using the Bolt puppet-agent. ([BOLT-1244](https://tickets.puppet.com/browse/BOLT-1244))

## 1.16.0

### New features

* **Packaged hiera-eyaml Gem**

  Bolt packages now include the hiera-eyaml Gem. ([BOLT-1026](https://tickets.puppet.com/browse/BOLT-1026))

* **Local transport options for `run-as`, `run-as-command`, and `sudo-password`**

  The local transport now accepts the `run-as`, `run-as-command,` and `sudo-password` options on non-Windows nodes. These options escalate the system user (who ran Bolt) to the specified user, and behave like the same options using the SSH transport. `\_run_as` can also be configured for individual plan function calls for the local transport. ([BOLT-1052](https://tickets.puppet.com/browse/BOLT-1052))

* **Localhost target applies the puppet-agent feature**

  When the target hostname is `localhost`, the puppet-agent feature is automatically added to the target, because the Puppet agent installed with Bolt is present on the local system. This functionality is available on all transports, not just the local transport. ([BOLT-1200](https://tickets.puppet.com/browse/BOLT-1200))

* **Tasks use the Bolt Ruby interpreter only for localhost**

  Bolt sets its own installed Ruby as the default interpreter for all `*.rb` scripts running on localhost. Previously, this default was used on all commands run over the local transport; it's now used when the hostname is `localhost` regardless of the transport. ([BOLT-1205](https://tickets.puppet.com/browse/BOLT-1205))

* **Fact indicates whether Bolt is compiling a catalog**

  If Bolt is compiling a catalog, `$facts['bolt']` is set to true, allowing you to determine whether modules are being used from a Bolt catalog. ([BOLT-1199](https://tickets.puppet.com/browse/BOLT-1199))

### Bug fixes

* **Linux implementation of the service and package tasks returned incorrect results**

  The PowerShell and Bash implementations for the service and package tasks are more robust and provide output more consistent with the Ruby implementation. (BOLT-1103, BOLT-1104)

## 1.15.0

### New features

* **YAML plans**

  You can now write plans in the YAML language. YAML plans run a list of steps in order, which allows you to define simple workflows. Steps can contain embedded Puppet code expressions to add logic where necessary. For more details about YAML plans, see Writing plans in YAML. For an example of a YAML plan in use, see the Puppet blog. ([BOLT-1150](https://tickets.puppet.com/browse/BOLT-1150))

  This version also adds analytics data collection about the number of steps and the return type of YAML plans. ([BOLT-1193](https://tickets.puppet.com/browse/BOLT-1193))

* **Support for Red Hat Enterprise Linux 8**

  A Bolt package is now available for RHEL 8. ([BOLT-1204](https://tickets.puppet.com/browse/BOLT-1204))

* **Improved load time**

  Bolt startup is now more efficient. ([BOLT-1119](https://tickets.puppet.com/browse/BOLT-1119))

* **Details about Result and ResultSet objects**

  The Result and ResultSet objects now include information in the JSON output about the action that generated the result. ([BOLT-1125](https://tickets.puppet.com/browse/BOLT-1125))

* **Inventory warning about unexepected keys**

  An informative warning message is now logged when invalid group or node configuration keys are detected in the inventoryfile. ([BOLT-1017](https://tickets.puppet.com/browse/BOLT-1017))

* **BoltSpec::Run support for uploading files to remote systems**

  BoltSpec::Run now supports the upload_file action. ([BOLT-953](https://tickets.puppet.com/browse/BOLT-953))

### Bug fixes

* **Remote tasks could run on non-remote targets**

  Remote tasks can now be run only on remote targets ([BOLT-1203](https://tickets.puppet.com/browse/BOLT-1203))

* **known_hosts weren't parsed correctly**

  Previously, when a valid hostname entry was present in known_hosts and the host-key-check SSH configuration option was set, host key validation could fail when a valid IP address was not included in the known_hosts entry. This behavior was inconsistent with system SSH where the IP address is not required. Host key checking has been updated to match system SSH. ([BOLT-495](https://tickets.puppet.com/browse/BOLT-495))

* **Plan variables were visible to sub-plans**

  Variables defined in scope in a plan were visible to sub-plans called with run_plan. ([BOLT-1190](https://tickets.puppet.com/browse/BOLT-1190))

## 1.14.0

### New features

* **Support for Puppet device modules in a manifest block**

  You can now apply Puppet code on targets that can't run a Puppet agent using the remote transport via a proxy. This is an experimental feature and might change in future minor (y) releases. ([BOLT-645](https://tickets.puppet.com/browse/BOLT-645))

* **Validation and error handling for invalid PCP tokens**

  The PCP transport token-file configuration option now includes validation and a more helpful error message. ([BOLT-1076](https://tickets.puppet.com/browse/BOLT-1076))

## 1.13.1

### Bug fixes

* **The \_run_as option was clobbered by configuration**

  The run-as configuration option took precedence over the \_run_as parameter when calling run_* functions in a plan. The \_run_as parameter now has a higher priority than config or CLI. ([BOLT-1050](https://tickets.puppet.com/browse/BOLT-1050))

* **Tasks with certain configuration options failed when using stdin**

  When both interpreters and run-as were configured, tasks that required parameters to be passed over stdin failed. ([BOLT-1155](https://tickets.puppet.com/browse/BOLT-1155))

## 1.13.0

### New features

* **SMB file transfer on Windows**

  When transferring files to a Windows host, you can now optionally use the SMB protocol to reduce transfer time. You must have either administrative rights to use an administrative share, like `\host\C$`, or use UNC style paths to access existing shares, like `\host\share`. You can use SMB file transfers only over HTTP, not HTTPS, and SMB3, which supports encryption, is not yet supported. ([BOLT-153](https://tickets.puppet.com/browse/BOLT-153))

* **Interpreter configuration option**

  An interpreters configuration option enables setting the interpreter that is used to execute a task based on file extension. This options lets you override the shebang defined in the task source code with the path to the executable on the remote system. ([BOLT-146](https://tickets.puppet.com/browse/BOLT-146))

* **Improved error handling**

  Clearer error messages now alert you when you use plan functions not meant to be called in manifest blocks. ([BOLT-1131](https://tickets.puppet.com/browse/BOLT-1131))

### Bug fixes

* **Ruby task helper symbolized only top-level parameter keys**

  Previously the ruby_task_helperTaskHelper.run method symbolized only-top level parameter keys. Now nested keys are also symbolized. ([BOLT-1053](https://tickets.puppet.com/browse/BOLT-1053))

## 1.12.0

### New features

* **Updated project directory structure**

  Within your project directory, we now recommend using a directory called site-modules, instead of the more ambiguously named site, to contain any modules not intended to be managed with a Puppetfile. Both site-modules and site are included on the default modulepath to maintain backward compatibility. ([BOLT-1108](https://tickets.puppet.com/browse/BOLT-1108))

* **bolt puppetfile show-modules command**

  A new bolt puppetfile show-modules command lists the modules, and their versions, installed in the current Boltdir. ([BOLT-1118](https://tickets.puppet.com/browse/BOLT-1118))

* **BoltSpec::Run helpers accept options consistently**

  All BoltSpec::Run helpers now require the params or arguments argument to be passed. ([BOLT-1057](https://tickets.puppet.com/browse/BOLT-1057))

### Bug fixes

* **String segments in commands had to be triple-quoted in PowerShell**

  When running Bolt in PowerShell with commands to be run on *nix nodes, string segments that could be interpreted by PowerShell needed to be triple-quoted. ([BOLT-159](https://tickets.puppet.com/browse/BOLT-159))

## 1.11.0

### New features

* **bolt task show displays module path**

  Task and plan list output now includes the module path to help you better understand why a task or plan is not included. ([BOLT-1027](https://tickets.puppet.com/browse/BOLT-1027))

* **PowerShell scripts over the PCP transport**

  You can now run PowerShell scripts on Windows targets over the PCP transport. ([BOLT-830](https://tickets.puppet.com/browse/BOLT-830))

* **RSA keys with OpenSSH format**

  RSA keys stored in the OpenSSH format can now be used for authentication with the SSH transport. ([BOLT-1124](https://tickets.puppet.com/browse/BOLT-1124))

* **Support for new platforms**

  Bolt packages are now available for Fedora 28 and 29 ([BOLT-978](https://tickets.puppet.com/browse/BOLT-978)), and macOS 10.14 Mojave ([BOLT-1040](https://tickets.puppet.com/browse/BOLT-1040))

### Bug fixes

* **Unsecured download of the puppet_agent::install task**

  The bash implementation of the puppet_agent::install task now downloads packages over HTTPS instead of HTTP. This fix ensures the download is authenticated and secures against a man-in-the-middle attack.

## 1.10.0

### New features

* **Hyphens allowed in aliases and group names**

  Node aliases and group names in the Bolt inventory can now contain hyphens. ([BOLT-1022](https://tickets.puppet.com/browse/BOLT-1022))

### Bug fixes

* **Unsecured download of the puppet_agent::install_powershell task**

  The PowerShell implementation of the puppet_agent::install task now downloads Windows .msi files using HTTPS instead of HTTP. This fix ensures the download is authenticated and secures against a man-in-the-middle attack.

## 1.9.0

### New features

* **Improved out-of-the-box tasks**

  The package and service tasks now select task implementation based on available target features while their platform-specific implementations are private. ([BOLT-1049](https://tickets.puppet.com/browse/BOLT-1049))

* **Respect multiple PuppetDB server_urls**

  Bolt now tries to connect to all configured PuppetDBserver_urls before failing. ([BOLT-938](https://tickets.puppet.com/browse/BOLT-938))

#### Bug fixes

* **Bolt crashed if PuppetDB configuration was invalid**

  If an invalid puppetdb.conf file is detected, Bolt now issues a warning instead of crashing ([BOLT-756](https://tickets.puppet.com/browse/BOLT-756))
* **Local transport returned incorrect exit status**

  Local transport now correctly returns an exit code instead of the stat of the process status as an integer. ([BOLT-1074](https://tickets.puppet.com/browse/BOLT-1074))

## 1.8.1

### Bug fixes

* **Standard library functions weren't packaged in 1.8.0**

  Version 1.8.0 didn't include new standard library functions as intended. This release now includes standard library functions in the gem and packages. ([BOLT-1065](https://tickets.puppet.com/browse/BOLT-1065))

## 1.8.0

### New features

* **Standard library functions**

  Bolt now includes several standard library functions useful for writing plans, including:
  * ctrl::sleep
  * ctrl::do_until
  * file::read
  * file::write
  * system::env

  See Plan execution functions and standard libraries for details. ([BOLT-1054](https://tickets.puppet.com/browse/BOLT-1054))

### Bug fixes

* **puppet_agent::install task didn't match on Red Hat**

  The puppet_agent::install task now uses updates in the facts task to resolve Red Hat operating system facts and to download the correct puppet-agent package. ([BOLT-997](https://tickets.puppet.com/browse/BOLT-997))

## 1.7.0

### New features

* **Configure proxy SSH connections through jump hosts**

  You can now configure proxy SSH connections through jump hosts from the inventory file with the proxyjump SSH configuration option. ([BOLT-1039](https://tickets.puppet.com/browse/BOLT-1039))

* **Query resource states from a plan**

  You can now query resource states from a plan with the get_resources function. ([BOLT-1035](https://tickets.puppet.com/browse/BOLT-1035))

* **Specify an array of directories in modulepath**

  You can now specify an array of directories for the modulepath setting in bolt.yaml, rather than just a string. This change enables using a single bolt.yaml on both *nix and Windows clients. ([BOLT-817](https://tickets.puppet.com/browse/BOLT-817))

* **Save keystrokes on modulepath, inventoryfile, and verbose**

  You can now use shortened command options for modulepath (-m), inventoryfile (-i), and verbose (-v). ([BOLT-1047](https://tickets.puppet.com/browse/BOLT-1047))

### Bug fixes

* **Select module content missing from puppet-bolt package**

  Previous releases of the puppet-bolt package omitted the python_task_helper and ruby_task_helper modules. These are now included. ([BOLT-1036](https://tickets.puppet.com/browse/BOLT-1036))

## 1.6.0

### New features

* **Remote tasks**

  You can now run tasks on a proxy target that remotely interacts with the real target, as defined by the run-on option. Remote tasks are useful for targets like network devices that have limited shell environments, or cloud services driven only by HTTP APIs. Connection information for non-server targets, like HTTP endpoints, can be stored in inventory. ([BOLT-791](https://tickets.puppet.com/browse/BOLT-791))

* **reboot module plan**

  Bolt now ships with the reboot module, and that module now provides a plan that reboots targets and waits for them to become available. ([BOLT-459](https://tickets.puppet.com/browse/BOLT-459))

* **Local transport on Windows**

  The local transport option is now supported on Windows. ([BOLT-608](https://tickets.puppet.com/browse/BOLT-608))

* **bolt_shim module contents marked as sensitive**

  The bolt_shim module that enables using Bolt with PE now marks file content as sensitive, preventing it from being logged or stored in a database. ([BOLT-815](https://tickets.puppet.com/browse/BOLT-815))

#### Bug fixes

* **wait_until_available function didn't work with Docker transport**

  We merged the Docker transport and wait_until_available function in the same release, and they didn't play nicely together. ([BOLT-1018](https://tickets.puppet.com/browse/BOLT-1018))

* **Python task helper didn't generate appropriate errors**

  The Python task helper included with Bolt didn't produce an error if an exception was thrown in a task implemented with the helper. ([BOLT-1021](https://tickets.puppet.com/browse/BOLT-1021))

## 1.5.0

### New features

* **Node aliases**

  You can now specify aliases for nodes in your inventory and then use the aliases to refer to specific nodes. ([BOLT-510](https://tickets.puppet.com/browse/BOLT-510))

* **Run apply with PE orchestrator without installing puppet_agent module**

  Bolt no longer requires installing the puppet_agent module in PE in order to run apply actions with the PE orchestrator. ([BOLT-940](https://tickets.puppet.com/browse/BOLT-940))

## 1.4.0

### New features

* **Bolt apply with orchestrator**

  A new puppetlabs-apply_helper module enables using Boltapply with orchestrator. For details, see the module README. ([BOLT-941](https://tickets.puppet.com/browse/BOLT-941))

* **Add targets to a group**

  A new add_to_group function allows you to add targets to an inventory group during plan execution. ([BOLT-942](https://tickets.puppet.com/browse/BOLT-942))

* **Additional plan test helpers**

  The BoltSpec::Plans library now supports unit testing plans that use the _run_as parameter, apply, run_command, run_script, and upload_file. ([BOLT-984](https://tickets.puppet.com/browse/BOLT-984))

* **Data collection about applied catalogs**

  If analytics data collection is enabled, we now collect randomized info about the number of statements in a manifest block, and how many resources that produces for each target. ([BOLT-644](https://tickets.puppet.com/browse/BOLT-644))

## 1.3.0

### New features

* **Docker transport for running commands on containers**

  A new Docker transport option enables running commands on container instances with the Docker API. The Docker transport is experimental because the capabilities and role of the Docker API might change.([BOLT-962](https://tickets.puppet.com/browse/BOLT-962))

* **Wait until all target nodes accept connections**

  A new wait_until_available function waits until all targets are accepting connections, or triggers an error if the command times out. ([BOLT-956](https://tickets.puppet.com/browse/BOLT-956))

### Bug fixes

* **Plans with no return value weren't marked complete in PE**

  Bolt now correctly reports plan completion to PE for plans that don't return a value. Previously, a plan that didn't return a value incorrectly logged that the plan didn't complete. ([BOLT-959](https://tickets.puppet.com/browse/BOLT-959))
* **Some functions weren't available in the BoltSpec::Plans library**

  The BoltSpec::Plans library now supports plans that use without_default_logging and wait_until_available, and includes a setup helper that ensures tasks are found and that notice works. ([BOLT-971](https://tickets.puppet.com/browse/BOLT-971))

## 1.2.0

### New features

* **Apply Puppet manifest code with bolt apply command**

  The command bolt apply has been added to apply Puppet manifest code on targets without wrapping them in an apply() block in a plan. Note: This command is in development and subject to change. ([BOLT-858](https://tickets.puppet.com/browse/BOLT-858))

* **Python and Ruby helper libraries for tasks**

  Two new libraries have been added to help you write tasks in Ruby and Python:

    * https://github.com/puppetlabs/puppetlabs-ruby_task_helper
    * https://github.com/puppetlabs/puppetlabs-python_task_helper
  Use these libraries to parse task input, catch errors, and produce task output. For details, see Task Helpers. ([BOLT-906](https://tickets.puppet.com/browse/BOLT-906) and [BOLT-907](https://tickets.puppet.com/browse/BOLT-907))

* **Redacted passwords for printed target objects**

  When the Target object in a Bolt plan is printed, it includes only the host, user, port, and protocol used. The values for password and sudo-password are redacted. ([BOLT-944](https://tickets.puppet.com/browse/BOLT-944))

### Bug fixes

* **Task implementation not located relative to other files in installdir**

  When you use tasks that include shared code, the task executable is located alongside shared code at _installdir/MODULE/tasks/TASK. ([BOLT-931](https://tickets.puppet.com/browse/BOLT-931))

## 1.1.0

### New features

* **Share code between tasks**

  Bolt includes the ability to share code between tasks. A task can include a list of files that it requires, from any module, that it copies over and makes available via a _installdir parameter. This feature is also supported in Puppet Enterprise 2019.0. For more information see, Sharing task code. ([BOLT-755](https://tickets.puppet.com/browse/BOLT-755))

* **Upgraded WinRM gem dependencies**

  The following gem dependencies have been upgraded to fix the connection between OMI server on Linux and the WinRM transport:
    * winrm 2.3.0
    * winrm-fs 1.3.1
    * json-schema 2.8.1
  ([BOLT-929](https://tickets.puppet.com/browse/BOLT-929))

* **Mark internal tasks as private**

  In the task metadata, you can mark internal tasks as private and prevent them from appearing in task list UIs. ([BOLT-734](https://tickets.puppet.com/browse/BOLT-734))

* **Upload directories via plans**

  The bolt file upload command and upload_file action now upload directories. For use over the PCP transport these commands require puppetlabs-bolt_shim 0.2.0 or later. ([BOLT-191](https://tickets.puppet.com/browse/BOLT-191))

* **Support for public-key signature system ed25519**

  The ed25519 key type is now supported out-of-the-box in Bolt packages. ([BOLT-380](https://tickets.puppet.com/browse/BOLT-380))

### Bug fixes

* **Error when puppet_agent task not run as root**

  The puppet_agent task now checks that it is run as root. When run as another user, it prints and fails with a helpful message. ([BOLT-878](https://tickets.puppet.com/browse/BOLT-878))

* **Bolt suppresses errors from transport**

  Previously, Bolt suppressed some exception errors thrown by transports. For example, when the ed25519 gem was not present for an Net::SSH process, the NotImplementedError for ed25519 keys would not appear. These errors are now identified and displayed. ([BOLT-922](https://tickets.puppet.com/browse/BOLT-922))

## 1.0.0

### Bug fixes

* **Loading bolt/executor is "breaking" gettext setup in spec tests**

  When Bolt is used as a library, it no longer loads code from r10k unless you explicitly require 'bolt/cli'.([BOLT-914](https://tickets.puppet.com/browse/BOLT-914))

* **Deprecated functions in stdlib result in Evaluation Error**

  Manifest blocks will now allow use of deprecated functions from stdlib, and language features governed by the 'strict' setting in Puppet. ([BOLT-900](https://tickets.puppet.com/browse/BOLT-900))

* **Bolt apply does not provide `clientcert` fact**

  apply_prep has been updated to collect agent facts as listed in Puppet agent facts. ([BOLT-898](https://tickets.puppet.com/browse/BOLT-898))

* **`C:\Program Files\Puppet Labs\Bolt\bin\bolt.bat` is non-functional**

  When moving to Ruby 2.5, the .bat scripts in Bolt packaging reverted to hard-coded paths that were not accurate. As a result Bolt would be unusable outside of PowerShell. The .bat scripts have been fixed so they work from cmd.exe as well. ([BOLT-886](https://tickets.puppet.com/browse/BOLT-886))<|MERGE_RESOLUTION|>--- conflicted
+++ resolved
@@ -26,21 +26,17 @@
 
   Bolt now includes a plugin to look up data from an environment variable.
 
+* **Support `_description` parameter for `apply` blocks** ([#1537](https://github.com/puppetlabs/bolt/issues/1537))
+
+  `apply` blocks in plans now support a `_description` parameter that gives the block a description that is displayed in plan output.
+
 ### Bug fixes
 
 * **Require a message when using the prompt plugin** ([#1568](https://github.com/puppetlabs/bolt/issue/1568))
 
   The `prompt` plugin now requires a `message` option.
 
-<<<<<<< HEAD
 ## Bolt 1.47.0
-=======
-- **Support `_description` parameter for `apply` blocks** ([#1537](https://github.com/puppetlabs/bolt/issues/1537))
-
-  `apply` blocks in plans now support a `_description` parameter that gives the block a description that is displayed in plan output.
-
-## Bolt 1.46.0
->>>>>>> c47be168
 
 ### Deprecations and removals
 
