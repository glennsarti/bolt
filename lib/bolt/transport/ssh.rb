# frozen_string_literal: true

require 'bolt/node/errors'
require 'bolt/transport/base'
require 'json'
require 'shellwords'

module Bolt
  module Transport
    class SSH < Base
      def self.options
        %w[port user password sudo-password private-key host-key-check connect-timeout tmpdir run-as tty run-as-command]
      end

      PROVIDED_FEATURES = ['shell'].freeze

      def self.validate(options)
        logger = Logging.logger[self]

        if options['sudo-password'] && options['run-as'].nil?
          logger.warn("--sudo-password will not be used without specifying a " \
                       "user to escalate to with --run-as")
        end

        host_key = options['host-key-check']
        unless !!host_key == host_key
          raise Bolt::ValidationError, 'host-key-check option must be a Boolean true or false'
        end

        if (key_opt = options['private-key'])
          unless key_opt.instance_of?(String) || (key_opt.instance_of?(Hash) && key_opt.include?('key-data'))
            raise Bolt::ValidationError,
                  "private-key option must be the path to a private key file or a hash containing the 'key-data'"
          end
        end

        timeout_value = options['connect-timeout']
        unless timeout_value.is_a?(Integer) || timeout_value.nil?
          error_msg = "connect-timeout value must be an Integer, received #{timeout_value}:#{timeout_value.class}"
          raise Bolt::ValidationError, error_msg
        end

        run_as_cmd = options['run-as-command']
        if run_as_cmd && (!run_as_cmd.is_a?(Array) || run_as_cmd.any? { |n| !n.is_a?(String) })
          raise Bolt::ValidationError, "run-as-command must be an Array of Strings, received #{run_as_cmd}"
        end
      end

      def initialize
        super

        require 'net/ssh'
        require 'net/scp'
        begin
          require 'net/ssh/krb'
        rescue LoadError
          logger.debug {
            "Authentication method 'gssapi-with-mic' is not available"
          }
        end

        @transport_logger = Logging.logger[Net::SSH]
        @transport_logger.level = :warn
      end

<<<<<<< HEAD
      def with_connection(target, load_config = true)
        conn = Connection.new(target, load_config)
=======
      def with_connection(target)
        conn = Connection.new(target, @transport_logger)
>>>>>>> 03b63a8f
        conn.connect
        yield conn
      ensure
        begin
          conn&.disconnect
        rescue StandardError => ex
          logger.info("Failed to close connection to #{target.uri} : #{ex.message}")
        end
      end

      def upload(target, source, destination, options = {})
        with_connection(target) do |conn|
          conn.running_as(options['_run_as']) do
            conn.with_remote_tempdir do |dir|
              basename = File.basename(destination)
              tmpfile = "#{dir}/#{basename}"
              conn.write_remote_file(source, tmpfile)
              # pass over file ownership if we're using run-as to be a different user
              dir.chown(conn.run_as)
              result = conn.execute(['mv', tmpfile, destination], sudoable: true)
              if result.exit_code != 0
                message = "Could not move temporary file '#{tmpfile}' to #{destination}: #{result.stderr.string}"
                raise Bolt::Node::FileError.new(message, 'MV_ERROR')
              end
            end
            Bolt::Result.for_upload(target, source, destination)
          end
        end
      end

      def run_command(target, command, options = {})
        with_connection(target) do |conn|
          conn.running_as(options['_run_as']) do
            output = conn.execute(command, sudoable: true)
            Bolt::Result.for_command(target, output.stdout.string, output.stderr.string, output.exit_code)
          end
        end
      end

      def run_script(target, script, arguments, options = {})
        with_connection(target) do |conn|
          conn.running_as(options['_run_as']) do
            conn.with_remote_tempdir do |dir|
              remote_path = conn.write_remote_executable(dir, script)
              dir.chown(conn.run_as)
              output = conn.execute([remote_path, *arguments], sudoable: true)
              Bolt::Result.for_command(target, output.stdout.string, output.stderr.string, output.exit_code)
            end
          end
        end
      end

      def from_api?(task)
        if task.respond_to? :file_content
          unless task.file_content.nil?
            return true
          end
        end
        false
      end

      def run_task(target, task, arguments, options = {})
        input_method = task.input_method || "both"
        with_connection(target, options.fetch('_load_config', true)) do |conn|
          conn.running_as(options['_run_as']) do
            stdin, output = nil

            command = []
            execute_options = {}

            if STDIN_METHODS.include?(input_method)
              stdin = JSON.dump(arguments)
            end

            if ENVIRONMENT_METHODS.include?(input_method)
              environment = arguments.inject({}) do |env, (param, val)|
                val = val.to_json unless val.is_a?(String)
                env.merge("PT_#{param}" => val)
              end
              execute_options[:environment] = environment
            end

            conn.with_remote_tempdir do |dir|
              if from_api?(task)
                filename = task.name.split("::").last
                remote_task_path = conn.write_executable_from_content(dir,
                                                                      Base64.decode64(task.file_content),
                                                                      filename)
              else
                executable = target.select_impl(task, PROVIDED_FEATURES)
                raise "No suitable implementation of #{task.name} for #{target.name}" unless executable

                remote_task_path = conn.write_remote_executable(dir, executable)
              end
              if conn.run_as && stdin
                wrapper = make_wrapper_stringio(remote_task_path, stdin)
                remote_wrapper_path = conn.write_remote_executable(dir, wrapper, 'wrapper.sh')
                command << remote_wrapper_path
              else
                command << remote_task_path
                execute_options[:stdin] = stdin
              end
              dir.chown(conn.run_as)

              execute_options[:sudoable] = true if conn.run_as
              output = conn.execute(command, execute_options)
            end
            Bolt::Result.for_task(target, output.stdout.string,
                                  output.stderr.string,
                                  output.exit_code)
          end
        end
      end

      def make_wrapper_stringio(task_path, stdin)
        StringIO.new(<<-SCRIPT)
#!/bin/sh
'#{task_path}' <<EOF
#{stdin}
EOF
SCRIPT
      end
    end
  end
end

require 'bolt/transport/ssh/connection'<|MERGE_RESOLUTION|>--- conflicted
+++ resolved
@@ -63,13 +63,8 @@
         @transport_logger.level = :warn
       end
 
-<<<<<<< HEAD
       def with_connection(target, load_config = true)
-        conn = Connection.new(target, load_config)
-=======
-      def with_connection(target)
-        conn = Connection.new(target, @transport_logger)
->>>>>>> 03b63a8f
+        conn = Connection.new(target, @transport_logger, load_config)
         conn.connect
         yield conn
       ensure
